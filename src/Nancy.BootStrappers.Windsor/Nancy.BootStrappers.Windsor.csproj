﻿<?xml version="1.0" encoding="utf-8"?>
<Project ToolsVersion="4.0" DefaultTargets="Build" xmlns="http://schemas.microsoft.com/developer/msbuild/2003">
  <PropertyGroup>
    <Configuration Condition=" '$(Configuration)' == '' ">Debug</Configuration>
    <Platform Condition=" '$(Platform)' == '' ">AnyCPU</Platform>
    <ProductVersion>8.0.30703</ProductVersion>
    <SchemaVersion>2.0</SchemaVersion>
    <ProjectGuid>{F4F084BE-E3B3-4BC3-925A-5EB4FC7FA46B}</ProjectGuid>
    <OutputType>Library</OutputType>
    <AppDesignerFolder>Properties</AppDesignerFolder>
    <RootNamespace>Nancy.BootStrappers.Windsor</RootNamespace>
    <AssemblyName>Nancy.BootStrappers.Windsor</AssemblyName>
    <TargetFrameworkVersion>v4.0</TargetFrameworkVersion>
    <FileAlignment>512</FileAlignment>
  </PropertyGroup>
  <PropertyGroup Condition=" '$(Configuration)|$(Platform)' == 'Debug|AnyCPU' ">
    <DebugSymbols>true</DebugSymbols>
    <DebugType>full</DebugType>
    <Optimize>false</Optimize>
    <OutputPath>bin\Debug\</OutputPath>
    <DefineConstants>DEBUG;TRACE</DefineConstants>
    <ErrorReport>prompt</ErrorReport>
    <WarningLevel>4</WarningLevel>
  </PropertyGroup>
  <PropertyGroup Condition=" '$(Configuration)|$(Platform)' == 'Release|AnyCPU' ">
    <DebugType>pdbonly</DebugType>
    <Optimize>true</Optimize>
    <OutputPath>bin\Release\</OutputPath>
    <DefineConstants>TRACE</DefineConstants>
    <ErrorReport>prompt</ErrorReport>
    <WarningLevel>4</WarningLevel>
  </PropertyGroup>
  <ItemGroup>
    <Reference Include="Castle.Core, Version=2.5.1.0, Culture=neutral, PublicKeyToken=407dd0808d44fbdc, processorArchitecture=MSIL">
      <SpecificVersion>False</SpecificVersion>
      <HintPath>Binaries\Castle.Core.dll</HintPath>
    </Reference>
    <Reference Include="Castle.Windsor, Version=2.5.1.0, Culture=neutral, PublicKeyToken=407dd0808d44fbdc, processorArchitecture=MSIL">
      <SpecificVersion>False</SpecificVersion>
      <HintPath>Binaries\Castle.Windsor.dll</HintPath>
    </Reference>
    <Reference Include="System" />
    <Reference Include="System.Core" />
    <Reference Include="System.Xml.Linq" />
    <Reference Include="System.Data.DataSetExtensions" />
    <Reference Include="Microsoft.CSharp" />
    <Reference Include="System.Data" />
    <Reference Include="System.Xml" />
  </ItemGroup>
  <ItemGroup>
<<<<<<< HEAD
    <Compile Include="..\SharedAssemblyInfo.cs">
      <Link>Properties\SharedAssemblyInfo.cs</Link>
    </Compile>
=======
    <Compile Include="WindsorModuleKeyGenerator.cs" />
>>>>>>> 25706893
    <Compile Include="WindsorNancyBootStrapper.cs" />
  </ItemGroup>
  <ItemGroup>
    <Content Include="Binaries\Castle.Core.dll" />
    <Content Include="Binaries\Castle.Windsor.dll" />
  </ItemGroup>
  <ItemGroup>
    <ProjectReference Include="..\Nancy\Nancy.csproj">
      <Project>{34576216-0DCA-4B0F-A0DC-9075E75A676F}</Project>
      <Name>Nancy</Name>
    </ProjectReference>
  </ItemGroup>
  <Import Project="$(MSBuildToolsPath)\Microsoft.CSharp.targets" />
  <!-- To modify your build process, add your task inside one of the targets below and uncomment it. 
       Other similar extension points exist, see Microsoft.Common.targets.
  <Target Name="BeforeBuild">
  </Target>
  <Target Name="AfterBuild">
  </Target>
  -->
</Project><|MERGE_RESOLUTION|>--- conflicted
+++ resolved
@@ -1,78 +1,75 @@
-﻿<?xml version="1.0" encoding="utf-8"?>
-<Project ToolsVersion="4.0" DefaultTargets="Build" xmlns="http://schemas.microsoft.com/developer/msbuild/2003">
-  <PropertyGroup>
-    <Configuration Condition=" '$(Configuration)' == '' ">Debug</Configuration>
-    <Platform Condition=" '$(Platform)' == '' ">AnyCPU</Platform>
-    <ProductVersion>8.0.30703</ProductVersion>
-    <SchemaVersion>2.0</SchemaVersion>
-    <ProjectGuid>{F4F084BE-E3B3-4BC3-925A-5EB4FC7FA46B}</ProjectGuid>
-    <OutputType>Library</OutputType>
-    <AppDesignerFolder>Properties</AppDesignerFolder>
-    <RootNamespace>Nancy.BootStrappers.Windsor</RootNamespace>
-    <AssemblyName>Nancy.BootStrappers.Windsor</AssemblyName>
-    <TargetFrameworkVersion>v4.0</TargetFrameworkVersion>
-    <FileAlignment>512</FileAlignment>
-  </PropertyGroup>
-  <PropertyGroup Condition=" '$(Configuration)|$(Platform)' == 'Debug|AnyCPU' ">
-    <DebugSymbols>true</DebugSymbols>
-    <DebugType>full</DebugType>
-    <Optimize>false</Optimize>
-    <OutputPath>bin\Debug\</OutputPath>
-    <DefineConstants>DEBUG;TRACE</DefineConstants>
-    <ErrorReport>prompt</ErrorReport>
-    <WarningLevel>4</WarningLevel>
-  </PropertyGroup>
-  <PropertyGroup Condition=" '$(Configuration)|$(Platform)' == 'Release|AnyCPU' ">
-    <DebugType>pdbonly</DebugType>
-    <Optimize>true</Optimize>
-    <OutputPath>bin\Release\</OutputPath>
-    <DefineConstants>TRACE</DefineConstants>
-    <ErrorReport>prompt</ErrorReport>
-    <WarningLevel>4</WarningLevel>
-  </PropertyGroup>
-  <ItemGroup>
-    <Reference Include="Castle.Core, Version=2.5.1.0, Culture=neutral, PublicKeyToken=407dd0808d44fbdc, processorArchitecture=MSIL">
-      <SpecificVersion>False</SpecificVersion>
-      <HintPath>Binaries\Castle.Core.dll</HintPath>
-    </Reference>
-    <Reference Include="Castle.Windsor, Version=2.5.1.0, Culture=neutral, PublicKeyToken=407dd0808d44fbdc, processorArchitecture=MSIL">
-      <SpecificVersion>False</SpecificVersion>
-      <HintPath>Binaries\Castle.Windsor.dll</HintPath>
-    </Reference>
-    <Reference Include="System" />
-    <Reference Include="System.Core" />
-    <Reference Include="System.Xml.Linq" />
-    <Reference Include="System.Data.DataSetExtensions" />
-    <Reference Include="Microsoft.CSharp" />
-    <Reference Include="System.Data" />
-    <Reference Include="System.Xml" />
-  </ItemGroup>
-  <ItemGroup>
-<<<<<<< HEAD
-    <Compile Include="..\SharedAssemblyInfo.cs">
-      <Link>Properties\SharedAssemblyInfo.cs</Link>
-    </Compile>
-=======
-    <Compile Include="WindsorModuleKeyGenerator.cs" />
->>>>>>> 25706893
-    <Compile Include="WindsorNancyBootStrapper.cs" />
-  </ItemGroup>
-  <ItemGroup>
-    <Content Include="Binaries\Castle.Core.dll" />
-    <Content Include="Binaries\Castle.Windsor.dll" />
-  </ItemGroup>
-  <ItemGroup>
-    <ProjectReference Include="..\Nancy\Nancy.csproj">
-      <Project>{34576216-0DCA-4B0F-A0DC-9075E75A676F}</Project>
-      <Name>Nancy</Name>
-    </ProjectReference>
-  </ItemGroup>
-  <Import Project="$(MSBuildToolsPath)\Microsoft.CSharp.targets" />
-  <!-- To modify your build process, add your task inside one of the targets below and uncomment it. 
-       Other similar extension points exist, see Microsoft.Common.targets.
-  <Target Name="BeforeBuild">
-  </Target>
-  <Target Name="AfterBuild">
-  </Target>
-  -->
-</Project>+﻿<?xml version="1.0" encoding="utf-8"?>
+<Project ToolsVersion="4.0" DefaultTargets="Build" xmlns="http://schemas.microsoft.com/developer/msbuild/2003">
+  <PropertyGroup>
+    <Configuration Condition=" '$(Configuration)' == '' ">Debug</Configuration>
+    <Platform Condition=" '$(Platform)' == '' ">AnyCPU</Platform>
+    <ProductVersion>8.0.30703</ProductVersion>
+    <SchemaVersion>2.0</SchemaVersion>
+    <ProjectGuid>{F4F084BE-E3B3-4BC3-925A-5EB4FC7FA46B}</ProjectGuid>
+    <OutputType>Library</OutputType>
+    <AppDesignerFolder>Properties</AppDesignerFolder>
+    <RootNamespace>Nancy.BootStrappers.Windsor</RootNamespace>
+    <AssemblyName>Nancy.BootStrappers.Windsor</AssemblyName>
+    <TargetFrameworkVersion>v4.0</TargetFrameworkVersion>
+    <FileAlignment>512</FileAlignment>
+  </PropertyGroup>
+  <PropertyGroup Condition=" '$(Configuration)|$(Platform)' == 'Debug|AnyCPU' ">
+    <DebugSymbols>true</DebugSymbols>
+    <DebugType>full</DebugType>
+    <Optimize>false</Optimize>
+    <OutputPath>bin\Debug\</OutputPath>
+    <DefineConstants>DEBUG;TRACE</DefineConstants>
+    <ErrorReport>prompt</ErrorReport>
+    <WarningLevel>4</WarningLevel>
+  </PropertyGroup>
+  <PropertyGroup Condition=" '$(Configuration)|$(Platform)' == 'Release|AnyCPU' ">
+    <DebugType>pdbonly</DebugType>
+    <Optimize>true</Optimize>
+    <OutputPath>bin\Release\</OutputPath>
+    <DefineConstants>TRACE</DefineConstants>
+    <ErrorReport>prompt</ErrorReport>
+    <WarningLevel>4</WarningLevel>
+  </PropertyGroup>
+  <ItemGroup>
+    <Reference Include="Castle.Core, Version=2.5.1.0, Culture=neutral, PublicKeyToken=407dd0808d44fbdc, processorArchitecture=MSIL">
+      <SpecificVersion>False</SpecificVersion>
+      <HintPath>Binaries\Castle.Core.dll</HintPath>
+    </Reference>
+    <Reference Include="Castle.Windsor, Version=2.5.1.0, Culture=neutral, PublicKeyToken=407dd0808d44fbdc, processorArchitecture=MSIL">
+      <SpecificVersion>False</SpecificVersion>
+      <HintPath>Binaries\Castle.Windsor.dll</HintPath>
+    </Reference>
+    <Reference Include="System" />
+    <Reference Include="System.Core" />
+    <Reference Include="System.Xml.Linq" />
+    <Reference Include="System.Data.DataSetExtensions" />
+    <Reference Include="Microsoft.CSharp" />
+    <Reference Include="System.Data" />
+    <Reference Include="System.Xml" />
+  </ItemGroup>
+  <ItemGroup>
+    <Compile Include="..\SharedAssemblyInfo.cs">
+      <Link>Properties\SharedAssemblyInfo.cs</Link>
+    </Compile>
+    <Compile Include="WindsorModuleKeyGenerator.cs" />
+    <Compile Include="WindsorNancyBootStrapper.cs" />
+  </ItemGroup>
+  <ItemGroup>
+    <Content Include="Binaries\Castle.Core.dll" />
+    <Content Include="Binaries\Castle.Windsor.dll" />
+  </ItemGroup>
+  <ItemGroup>
+    <ProjectReference Include="..\Nancy\Nancy.csproj">
+      <Project>{34576216-0DCA-4B0F-A0DC-9075E75A676F}</Project>
+      <Name>Nancy</Name>
+    </ProjectReference>
+  </ItemGroup>
+  <Import Project="$(MSBuildToolsPath)\Microsoft.CSharp.targets" />
+  <!-- To modify your build process, add your task inside one of the targets below and uncomment it. 
+       Other similar extension points exist, see Microsoft.Common.targets.
+  <Target Name="BeforeBuild">
+  </Target>
+  <Target Name="AfterBuild">
+  </Target>
+  -->
+</Project>