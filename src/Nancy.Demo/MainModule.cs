--- conflicted
+++ resolved
@@ -1,65 +1,51 @@
-<<<<<<< HEAD
-namespace Nancy.Demo
-{
-    using Nancy.Demo.Models;
-    using Nancy.Formatters;
-    using Nancy.ViewEngines;
-    using Nancy.ViewEngines.NDjango;
-    using Nancy.ViewEngines.NHaml;
-    using Nancy.ViewEngines.Razor;
-=======
-﻿using Nancy.Demo.Models;
-using Nancy.Formatters;
-using Nancy.ViewEngines.Razor;
->>>>>>> 1d8696ac
-
-    public class Module : NancyModule
-    {
-        public Module()
-        {
-            Get["/"] = x => {
-                return "This is the root. Visit /static, /razor, /nhaml or /ndjango!";
-            };
-            
-            Get["/test"] = x => {
-                return "Test";
-            };
-
-            Get["/static"] = x => {
-                return View.Static("~/views/static.htm");
-            };
-
-            Get["/razor"] = x => {
-                var model = new RatPack { FirstName = "Frank" };
-                return View.Razor("~/views/razor.cshtml", model);
-            };
-
-<<<<<<< HEAD
-            Get["/nhaml"] = x => {
-                var model = new RatPack { FirstName = "Andrew" };
-                return View.Haml("~/views/nhaml.haml", model);
-            };
-
-            Get["/ndjango"] = x => {
-                var model = new RatPack { FirstName = "Michael" };
-                return View.Django("~/views/ndjango.django", model);
-			};
-
-=======
->>>>>>> 1d8696ac
-            Get["/json"] = x => {
-                var model = new RatPack { FirstName = "Frank" };
-                return Response.AsJson(model);
-            };
-<<<<<<< HEAD
-=======
-
-            Get["/xml"] = x =>
-            {
-                var model = new RatPack { FirstName = "Frank" };
-                return Response.AsXml(model);
-            };
->>>>>>> 1d8696ac
-        }
-    }
-}
+namespace Nancy.Demo
+{
+    using Nancy.Demo.Models;
+    using Nancy.Formatters;
+    using Nancy.ViewEngines;
+    using Nancy.ViewEngines.NDjango;
+    using Nancy.ViewEngines.NHaml;
+    using Nancy.ViewEngines.Razor;
+
+    public class Module : NancyModule
+    {
+        public Module()
+        {
+            Get["/"] = x => {
+                return "This is the root. Visit /static, /razor, /nhaml or /ndjango!";
+            };
+            
+            Get["/test"] = x => {
+                return "Test";
+            };
+
+            Get["/static"] = x => {
+                return View.Static("~/views/static.htm");
+            };
+
+            Get["/razor"] = x => {
+                var model = new RatPack { FirstName = "Frank" };
+                return View.Razor("~/views/razor.cshtml", model);
+            };
+            Get["/nhaml"] = x => {
+                var model = new RatPack { FirstName = "Andrew" };
+                return View.Haml("~/views/nhaml.haml", model);
+            };
+
+            Get["/ndjango"] = x => {
+                var model = new RatPack { FirstName = "Michael" };
+                return View.Django("~/views/ndjango.django", model);
+			};
+
+            Get["/json"] = x => {
+                var model = new RatPack { FirstName = "Frank" };
+                return Response.AsJson(model);
+            };
+
+            Get["/xml"] = x => {
+                var model = new RatPack { FirstName = "Frank" };
+                return Response.AsXml(model);
+            };
+        }
+    }
+}