﻿namespace Nancy.ViewEngines.Razor
{
    using System;
    using System.CodeDom.Compiler;
    using System.Collections.Generic;
    using System.IO;
    using System.Linq;
    using System.Reflection;
    using System.Web;
    using System.Web.Razor;
    using Microsoft.CSharp;
    using System.Configuration;
    using System.Security.Policy;

    /// <summary>
    /// View engine for rendering razor views.
    /// </summary>
    public class RazorViewEngine : IViewEngine
    {
        private readonly RazorTemplateEngine engine;
        private readonly CodeDomProvider codeDomProvider;
        private readonly IRazorConfiguration razorConfiguration;

        /// <summary>
        /// Initializes a new instance of the <see cref="RazorViewEngine"/> class.
        /// </summary>
<<<<<<< HEAD
        public RazorViewEngine()
        {
            this.engine = GetRazorTemplateEngine();
            this.codeDomProvider = new CSharpCodeProvider();
=======
        ///  public RazorViewEngine(IRazorConfiguration configuration)
        public RazorViewEngine() : this(new RazorConfiguration(), null, new CSharpCodeProvider())
        {
        }

        public RazorViewEngine(IRazorConfiguration configuration)
            : this(configuration, null, new CSharpCodeProvider())
        {
        }

        public RazorViewEngine(IRazorConfiguration configuration, RazorTemplateEngine razorTemplateEngine, CodeDomProvider codeDomProvider)
        {
            this.codeDomProvider = codeDomProvider;
            this.razorConfiguration = configuration;
            this.engine = razorTemplateEngine ?? this.GetRazorTemplateEngine();
>>>>>>> 4a8dc32d
        }

        private RazorTemplateEngine GetRazorTemplateEngine()
        {
            var host = 
                new RazorEngineHost(new CSharpRazorCodeLanguage())
                {
                    DefaultBaseClass = typeof(NancyRazorViewBase).FullName,
                    DefaultNamespace = "RazorOutput",
                    DefaultClassName = "RazorView"
                };

            host.NamespaceImports.Add("System");
            host.NamespaceImports.Add("System.IO");
            host.NamespaceImports.Add("System.Web");
            host.NamespaceImports.Add("Microsoft.CSharp.RuntimeBinder");

            if (this.razorConfiguration != null)
            {
                var namespaces = this.razorConfiguration.GetDefaultNamespaces();
                if (namespaces != null)
                {
                    foreach (var n in namespaces)
                        host.NamespaceImports.Add(n);
                }
            }

            return new RazorTemplateEngine(host);
        }

<<<<<<< HEAD
        private NancyRazorViewBase GetCompiledView<TModel>(TextReader reader)
=======
        private NancyRazorViewBase GetCompiledView<TModel>(TextReader reader, Assembly referencingAssembly) 
>>>>>>> 4a8dc32d
        {
            var razorResult = this.engine.GenerateCode(reader);

            //using (var sw = new StringWriter()) {
            //    this.codeDomProvider.GenerateCodeFromCompileUnit(razorResult.GeneratedCode, sw, new CodeGeneratorOptions());
            //    code = sw.GetStringBuilder().ToString();
            //}

<<<<<<< HEAD
            var view = 
                GenerateRazorView(this.codeDomProvider, razorResult);
            
            view.Code = string.Empty;
=======
            var view =
                GenerateRazorView(this.codeDomProvider, razorResult, referencingAssembly);
            // TODO DEBUG ONLY

            view.Code = code;
>>>>>>> 4a8dc32d

            return view;
        }

        private NancyRazorViewBase GenerateRazorView(CodeDomProvider codeProvider, GeneratorResults razorResult, Assembly referencingAssembly)
        {
            // Compile the generated code into an assembly
            var outputAssemblyName =
                     Path.Combine(Path.GetTempPath(), String.Format("Temp_{0}.dll", Guid.NewGuid().ToString("N")));

            var assemblies = new List<string>
            {
                GetAssemblyPath(typeof(Microsoft.CSharp.RuntimeBinder.Binder))
                , GetAssemblyPath(typeof(System.Runtime.CompilerServices.CallSite))
                , GetAssemblyPath(Assembly.GetExecutingAssembly())
            };
            if (this.razorConfiguration != null)
            {
                var assemblyNames = this.razorConfiguration.GetAssemblyNames();
                if (assemblyNames != null)
                {
                    foreach (var assemblyName in assemblyNames)
                    {
                        Assembly a = Assembly.Load(assemblyName);
                        assemblies.Add(GetAssemblyPath(a));
                    }
                }
            }

<<<<<<< HEAD
            var results = codeProvider.CompileAssemblyFromDom(
                new CompilerParameters(new [] {
                    GetAssemblyPath(typeof(Microsoft.CSharp.RuntimeBinder.Binder)), 
                    GetAssemblyPath(typeof(System.Runtime.CompilerServices.CallSite)), 
                    GetAssemblyPath(Assembly.GetExecutingAssembly()),
                    GetAssemblyPath(typeof(IHtmlString).Assembly)}, outputAssemblyName),
                    razorResult.GeneratedCode);
=======
            var loadReferencingAssembly = this.razorConfiguration == null || this.razorConfiguration.AutoIncludeModelNamespace;

            if (loadReferencingAssembly && referencingAssembly != null)
                assemblies.Add(GetAssemblyPath(referencingAssembly));

            var compilerParameters = new CompilerParameters(assemblies.ToArray(), outputAssemblyName);
            var results = codeProvider.CompileAssemblyFromDom(compilerParameters, razorResult.GeneratedCode);
>>>>>>> 4a8dc32d

            if (results.Errors.HasErrors)
            {
                var err = results.Errors
                    .OfType<CompilerError>()
                    .Where(ce => !ce.IsWarning)
                    .First();

                var error = String.Format("Error Compiling Template: ({0}, {1}) {2})", err.Line, err.Column, err.ErrorText);

                return new NancyRazorErrorView(error);
            }
            // Load the assembly
            var assembly = Assembly.LoadFrom(outputAssemblyName);
            if (assembly == null)
            {
                const string error = "Error loading template assembly";
                return new NancyRazorErrorView(error);
            }

            // Get the template type
            var type = assembly.GetType("RazorOutput.RazorView");
            if (type == null) 
            {
                var error = String.Format("Could not find type RazorOutput.Template in assembly {0}", assembly.FullName);
                return new NancyRazorErrorView(error);
            }

            var view = Activator.CreateInstance(type) as NancyRazorViewBase;
            if (view == null)
            {
                const string error = "Could not construct RazorOutput.Template or it does not inherit from RazorViewBase";
                return new NancyRazorErrorView(error);
            }

            return view;
        }

        private static string GetAssemblyPath(Type type) {
            return GetAssemblyPath(type.Assembly);
        }

        private static string GetAssemblyPath(Assembly assembly) {
            return new Uri(assembly.CodeBase).LocalPath;
        }

        private NancyRazorViewBase GetOrCompileView(ViewLocationResult viewLocationResult, IRenderContext renderContext)
        {
            var view = renderContext.ViewCache.GetOrAdd(
                viewLocationResult, 
                x => GetCompiledView<dynamic>(x.Contents.Invoke()));

            view.Code = string.Empty;

            return view;
        }

        /// <summary>
        /// Gets the extensions file extensions that are supported by the view engine.
        /// </summary>
        /// <value>An <see cref="IEnumerable{T}"/> instance containing the extensions.</value>
        /// <remarks>The extensions should not have a leading dot in the name.</remarks>
        public IEnumerable<string> Extensions
        {
            get { return new[] { "cshtml" }; }
        }

        /// <summary>
        /// Renders the view.
        /// </summary>
        /// <param name="viewLocationResult">A <see cref="ViewLocationResult"/> instance, containing information on how to get the view template.</param>
        /// <param name="model">The model that should be passed into the view</param>
        /// <param name="renderContext"></param>
        /// <returns>A delegate that can be invoked with the <see cref="Stream"/> that the view should be rendered to.</returns>
        public Action<Stream> RenderView(ViewLocationResult viewLocationResult, dynamic model, IRenderContext renderContext)
        {
<<<<<<< HEAD
            //@(section)?[\s]*(?<name>[A-Za-z]*)[\s]*{(?<content>[^\}]*)}?

            return stream =>
            {
                var view =
                    GetOrCompileView(viewLocationResult, renderContext);
=======
            Assembly referencingAssembly = null;
            if (model != null)
            {
                var underlyingSystemType = model.GetType().UnderlyingSystemType;
                if (underlyingSystemType != null)
                    referencingAssembly = Assembly.GetAssembly(underlyingSystemType);
            }
            return stream =>
            {
                var view =
                    GetCompiledView<dynamic>(viewLocationResult.Contents, referencingAssembly);
>>>>>>> 4a8dc32d

                var writer =
                    new StreamWriter(stream);

                view.Html = new HtmlHelpers(this, renderContext);
                view.Model = model;
                view.Writer = writer;
                view.Execute();

                writer.Flush();
            };
        }
    }
}<|MERGE_RESOLUTION|>--- conflicted
+++ resolved
@@ -1,259 +1,217 @@
-﻿namespace Nancy.ViewEngines.Razor
-{
-    using System;
-    using System.CodeDom.Compiler;
-    using System.Collections.Generic;
-    using System.IO;
-    using System.Linq;
-    using System.Reflection;
-    using System.Web;
-    using System.Web.Razor;
-    using Microsoft.CSharp;
-    using System.Configuration;
-    using System.Security.Policy;
-
-    /// <summary>
-    /// View engine for rendering razor views.
-    /// </summary>
-    public class RazorViewEngine : IViewEngine
-    {
-        private readonly RazorTemplateEngine engine;
-        private readonly CodeDomProvider codeDomProvider;
-        private readonly IRazorConfiguration razorConfiguration;
-
-        /// <summary>
-        /// Initializes a new instance of the <see cref="RazorViewEngine"/> class.
-        /// </summary>
-<<<<<<< HEAD
-        public RazorViewEngine()
-        {
-            this.engine = GetRazorTemplateEngine();
-            this.codeDomProvider = new CSharpCodeProvider();
-=======
-        ///  public RazorViewEngine(IRazorConfiguration configuration)
-        public RazorViewEngine() : this(new RazorConfiguration(), null, new CSharpCodeProvider())
-        {
-        }
-
-        public RazorViewEngine(IRazorConfiguration configuration)
-            : this(configuration, null, new CSharpCodeProvider())
-        {
-        }
-
-        public RazorViewEngine(IRazorConfiguration configuration, RazorTemplateEngine razorTemplateEngine, CodeDomProvider codeDomProvider)
-        {
-            this.codeDomProvider = codeDomProvider;
-            this.razorConfiguration = configuration;
-            this.engine = razorTemplateEngine ?? this.GetRazorTemplateEngine();
->>>>>>> 4a8dc32d
-        }
-
-        private RazorTemplateEngine GetRazorTemplateEngine()
-        {
-            var host = 
-                new RazorEngineHost(new CSharpRazorCodeLanguage())
-                {
-                    DefaultBaseClass = typeof(NancyRazorViewBase).FullName,
-                    DefaultNamespace = "RazorOutput",
-                    DefaultClassName = "RazorView"
-                };
-
-            host.NamespaceImports.Add("System");
-            host.NamespaceImports.Add("System.IO");
-            host.NamespaceImports.Add("System.Web");
-            host.NamespaceImports.Add("Microsoft.CSharp.RuntimeBinder");
-
-            if (this.razorConfiguration != null)
-            {
-                var namespaces = this.razorConfiguration.GetDefaultNamespaces();
-                if (namespaces != null)
-                {
-                    foreach (var n in namespaces)
-                        host.NamespaceImports.Add(n);
-                }
-            }
-
-            return new RazorTemplateEngine(host);
-        }
-
-<<<<<<< HEAD
-        private NancyRazorViewBase GetCompiledView<TModel>(TextReader reader)
-=======
-        private NancyRazorViewBase GetCompiledView<TModel>(TextReader reader, Assembly referencingAssembly) 
->>>>>>> 4a8dc32d
-        {
-            var razorResult = this.engine.GenerateCode(reader);
-
-            //using (var sw = new StringWriter()) {
-            //    this.codeDomProvider.GenerateCodeFromCompileUnit(razorResult.GeneratedCode, sw, new CodeGeneratorOptions());
-            //    code = sw.GetStringBuilder().ToString();
-            //}
-
-<<<<<<< HEAD
-            var view = 
-                GenerateRazorView(this.codeDomProvider, razorResult);
-            
-            view.Code = string.Empty;
-=======
-            var view =
-                GenerateRazorView(this.codeDomProvider, razorResult, referencingAssembly);
-            // TODO DEBUG ONLY
-
-            view.Code = code;
->>>>>>> 4a8dc32d
-
-            return view;
-        }
-
-        private NancyRazorViewBase GenerateRazorView(CodeDomProvider codeProvider, GeneratorResults razorResult, Assembly referencingAssembly)
-        {
-            // Compile the generated code into an assembly
-            var outputAssemblyName =
-                     Path.Combine(Path.GetTempPath(), String.Format("Temp_{0}.dll", Guid.NewGuid().ToString("N")));
-
-            var assemblies = new List<string>
-            {
-                GetAssemblyPath(typeof(Microsoft.CSharp.RuntimeBinder.Binder))
-                , GetAssemblyPath(typeof(System.Runtime.CompilerServices.CallSite))
-                , GetAssemblyPath(Assembly.GetExecutingAssembly())
-            };
-            if (this.razorConfiguration != null)
-            {
-                var assemblyNames = this.razorConfiguration.GetAssemblyNames();
-                if (assemblyNames != null)
-                {
-                    foreach (var assemblyName in assemblyNames)
-                    {
-                        Assembly a = Assembly.Load(assemblyName);
-                        assemblies.Add(GetAssemblyPath(a));
-                    }
-                }
-            }
-
-<<<<<<< HEAD
-            var results = codeProvider.CompileAssemblyFromDom(
-                new CompilerParameters(new [] {
-                    GetAssemblyPath(typeof(Microsoft.CSharp.RuntimeBinder.Binder)), 
-                    GetAssemblyPath(typeof(System.Runtime.CompilerServices.CallSite)), 
-                    GetAssemblyPath(Assembly.GetExecutingAssembly()),
-                    GetAssemblyPath(typeof(IHtmlString).Assembly)}, outputAssemblyName),
-                    razorResult.GeneratedCode);
-=======
-            var loadReferencingAssembly = this.razorConfiguration == null || this.razorConfiguration.AutoIncludeModelNamespace;
-
-            if (loadReferencingAssembly && referencingAssembly != null)
-                assemblies.Add(GetAssemblyPath(referencingAssembly));
-
-            var compilerParameters = new CompilerParameters(assemblies.ToArray(), outputAssemblyName);
-            var results = codeProvider.CompileAssemblyFromDom(compilerParameters, razorResult.GeneratedCode);
->>>>>>> 4a8dc32d
-
-            if (results.Errors.HasErrors)
-            {
-                var err = results.Errors
-                    .OfType<CompilerError>()
-                    .Where(ce => !ce.IsWarning)
-                    .First();
-
-                var error = String.Format("Error Compiling Template: ({0}, {1}) {2})", err.Line, err.Column, err.ErrorText);
-
-                return new NancyRazorErrorView(error);
-            }
-            // Load the assembly
-            var assembly = Assembly.LoadFrom(outputAssemblyName);
-            if (assembly == null)
-            {
-                const string error = "Error loading template assembly";
-                return new NancyRazorErrorView(error);
-            }
-
-            // Get the template type
-            var type = assembly.GetType("RazorOutput.RazorView");
-            if (type == null) 
-            {
-                var error = String.Format("Could not find type RazorOutput.Template in assembly {0}", assembly.FullName);
-                return new NancyRazorErrorView(error);
-            }
-
-            var view = Activator.CreateInstance(type) as NancyRazorViewBase;
-            if (view == null)
-            {
-                const string error = "Could not construct RazorOutput.Template or it does not inherit from RazorViewBase";
-                return new NancyRazorErrorView(error);
-            }
-
-            return view;
-        }
-
-        private static string GetAssemblyPath(Type type) {
-            return GetAssemblyPath(type.Assembly);
-        }
-
-        private static string GetAssemblyPath(Assembly assembly) {
-            return new Uri(assembly.CodeBase).LocalPath;
-        }
-
-        private NancyRazorViewBase GetOrCompileView(ViewLocationResult viewLocationResult, IRenderContext renderContext)
-        {
-            var view = renderContext.ViewCache.GetOrAdd(
-                viewLocationResult, 
-                x => GetCompiledView<dynamic>(x.Contents.Invoke()));
-
-            view.Code = string.Empty;
-
-            return view;
-        }
-
-        /// <summary>
-        /// Gets the extensions file extensions that are supported by the view engine.
-        /// </summary>
-        /// <value>An <see cref="IEnumerable{T}"/> instance containing the extensions.</value>
-        /// <remarks>The extensions should not have a leading dot in the name.</remarks>
-        public IEnumerable<string> Extensions
-        {
-            get { return new[] { "cshtml" }; }
-        }
-
-        /// <summary>
-        /// Renders the view.
-        /// </summary>
-        /// <param name="viewLocationResult">A <see cref="ViewLocationResult"/> instance, containing information on how to get the view template.</param>
-        /// <param name="model">The model that should be passed into the view</param>
-        /// <param name="renderContext"></param>
-        /// <returns>A delegate that can be invoked with the <see cref="Stream"/> that the view should be rendered to.</returns>
-        public Action<Stream> RenderView(ViewLocationResult viewLocationResult, dynamic model, IRenderContext renderContext)
-        {
-<<<<<<< HEAD
-            //@(section)?[\s]*(?<name>[A-Za-z]*)[\s]*{(?<content>[^\}]*)}?
-
-            return stream =>
-            {
-                var view =
-                    GetOrCompileView(viewLocationResult, renderContext);
-=======
-            Assembly referencingAssembly = null;
-            if (model != null)
-            {
-                var underlyingSystemType = model.GetType().UnderlyingSystemType;
-                if (underlyingSystemType != null)
-                    referencingAssembly = Assembly.GetAssembly(underlyingSystemType);
-            }
-            return stream =>
-            {
-                var view =
-                    GetCompiledView<dynamic>(viewLocationResult.Contents, referencingAssembly);
->>>>>>> 4a8dc32d
-
-                var writer =
-                    new StreamWriter(stream);
-
-                view.Html = new HtmlHelpers(this, renderContext);
-                view.Model = model;
-                view.Writer = writer;
-                view.Execute();
-
-                writer.Flush();
-            };
-        }
-    }
-}+﻿namespace Nancy.ViewEngines.Razor
+{
+    using System;
+    using System.CodeDom.Compiler;
+    using System.Collections.Generic;
+    using System.IO;
+    using System.Linq;
+    using System.Reflection;
+    using System.Web;
+    using System.Web.Razor;
+    using Microsoft.CSharp;
+
+    /// <summary>
+    /// View engine for rendering razor views.
+    /// </summary>
+    public class RazorViewEngine : IViewEngine
+    {
+        private readonly RazorTemplateEngine engine;
+        private readonly CodeDomProvider codeDomProvider;
+        private readonly IRazorConfiguration razorConfiguration;
+
+        /// <summary>
+        /// Initializes a new instance of the <see cref="RazorViewEngine"/> class.
+        /// </summary>
+        /// <param name="configuration"></param>
+        public RazorViewEngine(IRazorConfiguration configuration)
+        {
+            this.razorConfiguration = configuration;
+            this.engine = this.GetRazorTemplateEngine();
+            this.codeDomProvider = new CSharpCodeProvider();
+        }
+
+        private RazorTemplateEngine GetRazorTemplateEngine()
+        {
+            var host = 
+                new RazorEngineHost(new CSharpRazorCodeLanguage())
+                {
+                    DefaultBaseClass = typeof(NancyRazorViewBase).FullName,
+                    DefaultNamespace = "RazorOutput",
+                    DefaultClassName = "RazorView"
+                };
+
+            host.NamespaceImports.Add("System");
+            host.NamespaceImports.Add("System.IO");
+            host.NamespaceImports.Add("System.Web");
+            host.NamespaceImports.Add("Microsoft.CSharp.RuntimeBinder");
+
+            if (this.razorConfiguration != null)
+            {
+                var namespaces = this.razorConfiguration.GetDefaultNamespaces();
+                if (namespaces != null)
+                {
+                    foreach (var n in namespaces)
+                    {
+                        host.NamespaceImports.Add(n);
+                    }
+                }
+            }
+
+            return new RazorTemplateEngine(host);
+        }
+
+        private NancyRazorViewBase GetCompiledView<TModel>(TextReader reader, Assembly referencingAssembly) 
+        {
+            var razorResult = this.engine.GenerateCode(reader);
+
+            //using (var sw = new StringWriter()) {
+            //    this.codeDomProvider.GenerateCodeFromCompileUnit(razorResult.GeneratedCode, sw, new CodeGeneratorOptions());
+            //    code = sw.GetStringBuilder().ToString();
+            //}
+
+            var view = 
+                GenerateRazorView(this.codeDomProvider, razorResult, referencingAssembly);
+
+            view.Code = string.Empty;
+
+            return view;
+        }
+
+        private NancyRazorViewBase GenerateRazorView(CodeDomProvider codeProvider, GeneratorResults razorResult, Assembly referencingAssembly)
+        {
+            // Compile the generated code into an assembly
+            var outputAssemblyName =
+                Path.Combine(Path.GetTempPath(), String.Format("Temp_{0}.dll", Guid.NewGuid().ToString("N")));
+
+            var assemblies = new List<string>
+            {
+                GetAssemblyPath(typeof(Microsoft.CSharp.RuntimeBinder.Binder)),
+                GetAssemblyPath(typeof(System.Runtime.CompilerServices.CallSite)),
+                GetAssemblyPath(typeof(IHtmlString)),
+                GetAssemblyPath(Assembly.GetExecutingAssembly())
+            };
+
+            if (this.razorConfiguration != null)
+            {
+                var assemblyNames = this.razorConfiguration.GetAssemblyNames();
+                if (assemblyNames != null)
+                {
+                    assemblies.AddRange(assemblyNames.Select(Assembly.Load).Select(GetAssemblyPath));
+                }
+            }
+
+            var loadReferencingAssembly = this.razorConfiguration == null || this.razorConfiguration.AutoIncludeModelNamespace;
+
+            if (loadReferencingAssembly && referencingAssembly != null)
+            {
+                assemblies.Add(GetAssemblyPath(referencingAssembly));
+            }
+
+            var compilerParameters = new CompilerParameters(assemblies.ToArray(), outputAssemblyName);
+            var results = codeProvider.CompileAssemblyFromDom(compilerParameters, razorResult.GeneratedCode);
+
+            if (results.Errors.HasErrors)
+            {
+                var err = results.Errors
+                    .OfType<CompilerError>()
+                    .Where(ce => !ce.IsWarning)
+                    .First();
+
+                var error = String.Format("Error Compiling Template: ({0}, {1}) {2})", err.Line, err.Column, err.ErrorText);
+
+                return new NancyRazorErrorView(error);
+            }
+            // Load the assembly
+            var assembly = Assembly.LoadFrom(outputAssemblyName);
+            if (assembly == null)
+            {
+                const string error = "Error loading template assembly";
+                return new NancyRazorErrorView(error);
+            }
+
+            // Get the template type
+            var type = assembly.GetType("RazorOutput.RazorView");
+            if (type == null) 
+            {
+                var error = String.Format("Could not find type RazorOutput.Template in assembly {0}", assembly.FullName);
+                return new NancyRazorErrorView(error);
+            }
+
+            var view = Activator.CreateInstance(type) as NancyRazorViewBase;
+            if (view == null)
+            {
+                const string error = "Could not construct RazorOutput.Template or it does not inherit from RazorViewBase";
+                return new NancyRazorErrorView(error);
+            }
+
+            return view;
+        }
+
+        private static string GetAssemblyPath(Type type) {
+            return GetAssemblyPath(type.Assembly);
+        }
+
+        private static string GetAssemblyPath(Assembly assembly) {
+            return new Uri(assembly.CodeBase).LocalPath;
+        }
+
+        private NancyRazorViewBase GetOrCompileView(ViewLocationResult viewLocationResult, IRenderContext renderContext, Assembly referencingAssembly)
+        {
+            var view = renderContext.ViewCache.GetOrAdd(
+                viewLocationResult, 
+                x => GetCompiledView<dynamic>(x.Contents.Invoke(), referencingAssembly));
+
+            view.Code = string.Empty;
+
+            return view;
+        }
+
+        /// <summary>
+        /// Gets the extensions file extensions that are supported by the view engine.
+        /// </summary>
+        /// <value>An <see cref="IEnumerable{T}"/> instance containing the extensions.</value>
+        /// <remarks>The extensions should not have a leading dot in the name.</remarks>
+        public IEnumerable<string> Extensions
+        {
+            get { return new[] { "cshtml" }; }
+        }
+
+        /// <summary>
+        /// Renders the view.
+        /// </summary>
+        /// <param name="viewLocationResult">A <see cref="ViewLocationResult"/> instance, containing information on how to get the view template.</param>
+        /// <param name="model">The model that should be passed into the view</param>
+        /// <param name="renderContext"></param>
+        /// <returns>A delegate that can be invoked with the <see cref="Stream"/> that the view should be rendered to.</returns>
+        public Action<Stream> RenderView(ViewLocationResult viewLocationResult, dynamic model, IRenderContext renderContext)
+        {
+            //@(section)?[\s]*(?<name>[A-Za-z]*)[\s]*{(?<content>[^\}]*)}?
+
+            Assembly referencingAssembly = null;
+            if (model != null)
+            {
+                var underlyingSystemType = model.GetType().UnderlyingSystemType;
+                if (underlyingSystemType != null)
+                {
+                    referencingAssembly = Assembly.GetAssembly(underlyingSystemType);
+                }
+            }
+
+            return stream =>
+            {
+                var view = 
+                    GetOrCompileView(viewLocationResult, renderContext, referencingAssembly);
+
+                var writer = 
+                    new StreamWriter(stream);
+
+                view.Html = new HtmlHelpers(this, renderContext);
+                view.Model = model;
+                view.Writer = writer;
+                view.Execute();
+
+                writer.Flush();
+            };
+        }
+    }
+}